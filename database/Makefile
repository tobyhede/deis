<<<<<<< HEAD
build:
	vagrant ssh -c 'cd share/database && sudo docker build -t deisreleases/database-v0.8.0 .'
=======
include ../includes.mk
>>>>>>> 58a4db7d

build:
	$(call ssh_all,'cd share/database && sudo docker build -t deis/database .')

install: check-fleet
	$(FLEETCTL) load systemd/*

uninstall: check-fleet stop
	$(FLEETCTL) unload systemd/*
	$(FLEETCTL) destroy systemd/*

start: check-fleet
	$(FLEETCTL) start -no-block systemd/*

stop: check-fleet
	$(FLEETCTL) stop -block-attempts=600 systemd/*

restart: stop start

run: install start

clean: uninstall
	$(call ssh_all,'sudo docker rm -f deis-database')

full-clean: clean
<<<<<<< HEAD
	vagrant ssh -c 'sudo docker rmi deisreleases/database-v0.8.0'
=======
	$(call ssh_all,'sudo docker rmi deis/database')
>>>>>>> 58a4db7d
<|MERGE_RESOLUTION|>--- conflicted
+++ resolved
@@ -1,9 +1,4 @@
-<<<<<<< HEAD
-build:
-	vagrant ssh -c 'cd share/database && sudo docker build -t deisreleases/database-v0.8.0 .'
-=======
 include ../includes.mk
->>>>>>> 58a4db7d
 
 build:
 	$(call ssh_all,'cd share/database && sudo docker build -t deis/database .')
@@ -29,8 +24,4 @@
 	$(call ssh_all,'sudo docker rm -f deis-database')
 
 full-clean: clean
-<<<<<<< HEAD
-	vagrant ssh -c 'sudo docker rmi deisreleases/database-v0.8.0'
-=======
-	$(call ssh_all,'sudo docker rmi deis/database')
->>>>>>> 58a4db7d
+	$(call ssh_all,'sudo docker rmi deis/database')