--- conflicted
+++ resolved
@@ -29,13 +29,8 @@
 write_files:
   - path: /etc/deis-release
     content: |
-<<<<<<< HEAD
-      DEIS_RELEASE=v0.10.0
-  - path: /run/deis/motd
-=======
-      DEIS_RELEASE=latest
+      DEIS_RELEASE=v0.11.0
   - path: /etc/motd
->>>>>>> c3cbdd10
     content: " \e[31m* *    \e[34m*   \e[32m*****    \e[39mddddd   eeeeeee iiiiiii   ssss\n\e[31m*   *  \e[34m* *  \e[32m*   *     \e[39md   d   e    e    i     s    s\n \e[31m* *  \e[34m***** \e[32m*****     \e[39md    d  e         i    s\n\e[32m*****  \e[31m* *    \e[34m*       \e[39md     d e         i     s\n\e[32m*   * \e[31m*   *  \e[34m* *      \e[39md     d eee       i      sss\n\e[32m*****  \e[31m* *  \e[34m*****     \e[39md     d e         i         s\n  \e[34m*   \e[32m*****  \e[31m* *      \e[39md    d  e         i          s\n \e[34m* *  \e[32m*   * \e[31m*   *     \e[39md   d   e    e    i    s    s\n\e[34m***** \e[32m*****  \e[31m* *     \e[39mddddd   eeeeeee iiiiiii  ssss\n\n\e[39mWelcome to Deis\t\t\tPowered by Core\e[38;5;45mO\e[38;5;206mS\e[39m\n"
   - path: /etc/profile.d/nse-function.sh
     permissions: '0755'
