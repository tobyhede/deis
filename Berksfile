--- conflicted
+++ resolved
@@ -4,11 +4,7 @@
 cookbook 'docker'
 cookbook 'rsyslog'
 cookbook 'sudo'
-<<<<<<< HEAD
-cookbook 'deis', '~> 0.5.0'
-=======
-#cookbook 'deis', '~> 0.5.1'
->>>>>>> e3ab7381
+cookbook 'deis', '~> 0.5.1'
 
 # development cookbook
 #cookbook 'deis', git: 'https://github.com/opdemand/deis-cookbook.git', branch: 'master'