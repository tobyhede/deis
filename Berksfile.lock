{
  "sources": {
    "apt": {
      "locked_version": "2.3.0"
    },
    "rsyslog": {
      "locked_version": "1.9.0"
    },
    "sudo": {
      "locked_version": "2.2.2"
    },
    "deis": {
<<<<<<< HEAD
      "locked_version": "0.1.1"
=======
      "locked_version": "0.2.0",
      "git": "https://github.com/opdemand/deis-cookbook.git",
      "ref": "bc763fdf2366654e527414f09d1742ca491b28a9"
>>>>>>> d25c2c2c
    }
  }
}<|MERGE_RESOLUTION|>--- conflicted
+++ resolved
@@ -10,13 +10,7 @@
       "locked_version": "2.2.2"
     },
     "deis": {
-<<<<<<< HEAD
-      "locked_version": "0.1.1"
-=======
       "locked_version": "0.2.0",
-      "git": "https://github.com/opdemand/deis-cookbook.git",
-      "ref": "bc763fdf2366654e527414f09d1742ca491b28a9"
->>>>>>> d25c2c2c
     }
   }
 }